--- conflicted
+++ resolved
@@ -44,16 +44,9 @@
         <f:textbox />
     </f:entry>
 
-<<<<<<< HEAD
-    <f:entry title="SDK" field="sdk"
-      description="Leave empty for default SDK"
-      help="/plugin/xcode/help-sdk.html">
-        <f:textbox name="xcode.sdk" value="${instance.sdk}" />
-=======
     <f:entry title="${%SDK}" field="sdk"
       description="Leave empty for default SDK">
         <f:textbox/>
->>>>>>> 462b2801
     </f:entry>
 
     <f:entry title="${%SYMROOT}" field="symRoot"
@@ -66,33 +59,16 @@
         <f:textbox default="Release"/>
     </f:entry>
 
+    <f:entry title="${%Custom xcodebuild arguments}" field="xcodebuildArguments"
+      help="/plugin/xcode/help-xcodebuildArguments.html">
+        <f:textbox name="xcode.xcodebuildArguments" value="${instance.xcodebuildArguments}" default=""/>
+    </f:entry>
+
     <f:entry title="${%Xcode Workspace File}" field="xcodeWorkspaceFile"
       description="Only needed if you want to compile a workspace instead of a project.">
         <f:textbox />
     </f:entry>
 
-<<<<<<< HEAD
-    <f:entry title="Custom xcodebuild arguments" field="xcodebuildArguments"
-      help="/plugin/xcode/help-xcodebuildArguments.html">
-        <f:textbox name="xcode.xcodebuildArguments" value="${instance.xcodebuildArguments}" default=""/>
-    </f:entry>
-
-    <f:entry title="Update CFBundleVersion with build number?" field="updateBuildNumber"
-      help="/plugin/xcode/help-updateBuildNumber.html">
-        <f:checkbox name="xcode.updateBuildNumber" checked="${instance.updateBuildNumber}" />
-    </f:entry>
-
-	<f:entry title="New Marketing number" field="overrideMarketingNumber"
-	  description="Leave blank to use projects marketing number."
-	  help="/plugin/xcode/help-updateMarketingNumber.html">
-	  <f:textbox name="xcode.overrideMarketingNumber" value="${instance.overrideMarketingNumber}" />
-	</f:entry>
-
-    <f:entry title="CFBundleVersion pattern" field="versionNumberPattern"
-      description="The pattern for settings the CFBundleVersion.  The value {BUILD_NUMBER} will be replaced with the current build number"
-      help="/plugin/xcode/help-versionNumberPattern.html">
-        <f:textbox name="xcode.versionNumberPattern" value="${instance.versionNumberPattern}" default="{BUILD_NUMBER}"/>
-=======
     <f:entry title="${%Xcode Project Directory}" field="xcodeProjectPath"
       description="Relative path within the workspace that contains the xcode project file(s).">
         <f:textbox />
@@ -101,7 +77,6 @@
     <f:entry title="${%Xcode Project File}" field="xcodeProjectFile"
       description="Only needed if there is more than one project file in the Xcode Project Directory">
         <f:textbox />
->>>>>>> 462b2801
     </f:entry>
 
     <f:entry title="${%Build output directory}" field="configurationBuildDir"
@@ -109,16 +84,6 @@
            <f:textbox/>
     </f:entry>
 
-<<<<<<< HEAD
-    <f:entry title="Clean test reports?" field="cleanTestReports"
-      help="/plugin/xcode/help-cleanTestReports.html">
-        <f:checkbox name="xcode.cleanTestReports" checked="${instance.cleanTestReports}" />
-    </f:entry>
-
-    <f:entry title="Build IPA?" field="buildIpa"
-      help="/plugin/xcode/help-buildIpa.html">
-        <f:checkbox name="xcode.buildIpa" checkbox="${instance.buildIpa}" />
-=======
     <f:entry title="${%Marketing version}" field="cfBundleShortVersionStringValue"
    	  description="The value to use for CFBundleShortVersionString. Leave blank to use project's marketing number.">
    	  <f:textbox />
@@ -127,7 +92,11 @@
     <f:entry title="${%Technical version}" field="cfBundleVersionValue"
       description="The value to use for CFBundleVersion. Leave blank to use project's technical number.">
         <f:textbox />
->>>>>>> 462b2801
+    </f:entry>
+
+    <f:entry title="${%Clean test reports?}" field="cleanTestReports"
+      help="/plugin/xcode/help-cleanTestReports.html">
+        <f:checkbox name="xcode.cleanTestReports" checked="${instance.cleanTestReports}" />
     </f:entry>
 
     <f:entry title="${%Build IPA?}" field="buildIpa"
