--- conflicted
+++ resolved
@@ -82,16 +82,12 @@
         <f:textbox />
     </f:entry>
 
-<<<<<<< HEAD
-    <f:entry title="${%Build IPA?}" field="buildIpa">
-=======
     <f:entry title="Build output directory" field="xcodeBuildOutput"
       description="Directory where Xcode will put the build product, overriding the project setting.">
         <f:textbox/>
     </f:entry>
 
-    <f:entry title="Build IPA?" field="buildIpa">
->>>>>>> 0b5aa841
+    <f:entry title="${%Build IPA?}" field="buildIpa">
         <f:checkbox />
     </f:entry>
 
